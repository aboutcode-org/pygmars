--- conflicted
+++ resolved
@@ -70,7 +70,6 @@
 """
 from __future__ import print_function
 
-from __future__ import print_function
 import re
 
 from nltk.util import transitive_closure, invert_graph
@@ -1323,11 +1322,7 @@
     VP_slash_NP = VP/NP
 
     print('Some nonterminals:', [S, NP, VP, PP, N, V, P, Det, VP/NP])
-<<<<<<< HEAD
     print('    S.symbol() =>', repr(S.symbol()))
-=======
-    print('    S.symbol() =>', `S.symbol()`)
->>>>>>> 641a9422
     print()
 
     print(Production(S, [NP]))
@@ -1344,19 +1339,11 @@
       P -> 'on' | 'in'
     """)
 
-<<<<<<< HEAD
     print('A Grammar:', repr(grammar))
     print('    grammar.start()       =>', repr(grammar.start()))
     print('    grammar.productions() =>', end=' ')
     # Use string.replace(...) is to line-wrap the output.
     print(repr(grammar.productions()).replace(',', ',\n'+' '*25))
-=======
-    print('A Grammar:', `grammar`)
-    print('    grammar.start()       =>', `grammar.start()`)
-    print('    grammar.productions() =>', end=' ')
-    # Use string.replace(...) is to line-wrap the output.
-    print(`grammar.productions()`.replace(',', ',\n'+' '*25))
->>>>>>> 641a9422
     print()
 
 toy_pcfg1 = parse_pcfg("""
@@ -1409,7 +1396,6 @@
     pcfg_prods = toy_pcfg1.productions()
 
     pcfg_prod = pcfg_prods[2]
-<<<<<<< HEAD
     print('A PCFG production:', repr(pcfg_prod))
     print('    pcfg_prod.lhs()  =>', repr(pcfg_prod.lhs()))
     print('    pcfg_prod.rhs()  =>', repr(pcfg_prod.rhs()))
@@ -1420,22 +1406,8 @@
     print('A PCFG grammar:', repr(grammar))
     print('    grammar.start()       =>', repr(grammar.start()))
     print('    grammar.productions() =>', end=' ')
-    # Use string.replace(...) is to line-wrap the output.
+    # Use .replace(...) is to line-wrap the output.
     print(repr(grammar.productions()).replace(',', ',\n'+' '*26))
-=======
-    print('A PCFG production:', `pcfg_prod`)
-    print('    pcfg_prod.lhs()  =>', `pcfg_prod.lhs()`)
-    print('    pcfg_prod.rhs()  =>', `pcfg_prod.rhs()`)
-    print('    pcfg_prod.prob() =>', `pcfg_prod.prob()`)
-    print()
-
-    grammar = toy_pcfg2
-    print('A PCFG grammar:', `grammar`)
-    print('    grammar.start()       =>', `grammar.start()`)
-    print('    grammar.productions() =>', end=' ')
-    # Use string.replace(...) is to line-wrap the output.
-    print(`grammar.productions()`.replace(',', ',\n'+' '*26))
->>>>>>> 641a9422
     print()
 
     # extract productions from three trees and induce the PCFG
