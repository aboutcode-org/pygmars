--- conflicted
+++ resolved
@@ -644,10 +644,6 @@
     return next(find_jar_iter(name_pattern, path_to_jar, env_vars,
                          searchpath, url, verbose, is_regex))
 
-<<<<<<< HEAD
-# Long Duong : Fix the encoding here 
-=======
->>>>>>> 788b9829
 def _decode_stdoutdata(stdoutdata):
     """ Convert data read from stdout/stderr to unicode """
     if not isinstance(stdoutdata, bytes):
