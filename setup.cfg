--- conflicted
+++ resolved
@@ -1,32 +1,17 @@
 [metadata]
-<<<<<<< HEAD
-license_files =
-    apache-2.0.LICENSE
-    NOTICE
-    AUTHORS.rst
-    CHANGELOG.rst
-
 name = pygmars
-author = nexB. Inc. and others
-author_email = info@aboutcode.org
-=======
-name = skeleton
->>>>>>> 509b0321
 license = Apache-2.0
 
 # description must be on ONE line https://github.com/pypa/setuptools/issues/1390
 description = Craft simple regex-based small language lexers and parsers. Build parsers from grammars and accept Pygments lexers as an input. Derived from NLTK.
 long_description = file:README.rst
 long_description_content_type = text/x-rst
-<<<<<<< HEAD
+long_description_content_type = text/x-rst
 url = https://github.com/nexB/pygmars
-=======
-url = https://github.com/nexB/skeleton
 
 author = nexB. Inc. and others
 author_email = info@aboutcode.org
 
->>>>>>> 509b0321
 classifiers =
     Development Status :: 5 - Production/Stable
     Intended Audience :: Developers
