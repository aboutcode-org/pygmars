[metadata]
name = pygmars
license = Apache-2.0

# description must be on ONE line https://github.com/pypa/setuptools/issues/1390
description = Craft simple regex-based small language lexers and parsers. Build parsers from grammars and accept Pygments lexers as an input. Derived from NLTK.
long_description = file:README.rst
long_description_content_type = text/x-rst
url = https://github.com/aboutcode-org/pygmars

author = nexB. Inc. and others
author_email = info@aboutcode.org

classifiers =
    Development Status :: 5 - Production/Stable
    Intended Audience :: Developers
    Programming Language :: Python :: 3
    Programming Language :: Python :: 3 :: Only
    Topic :: Software Development
    Topic :: Utilities

keywords =
    utilities

license_files =
    apache-2.0.LICENSE
    NOTICE
    AUTHORS.rst
    CHANGELOG.rst
    CODE_OF_CONDUCT.rst

[options]
package_dir =
    =src
packages = find:
include_package_data = true
zip_safe = false

setup_requires = setuptools_scm[toml] >= 4

<<<<<<< HEAD
python_requires = >=3.8
=======
python_requires = >=3.7
>>>>>>> 81839209

install_requires =


[options.packages.find]
where = src


[options.extras_require]
testing =
    pytest >= 6, != 7.0.0
    pytest-xdist >= 2
    aboutcode-toolkit >= 7.0.2
    pycodestyle >= 2.8.0
    twine
    black
    isort

docs =
    Sphinx>=5.0.2
    sphinx-rtd-theme>=1.0.0
    sphinx-reredirects >= 0.1.2
    doc8>=0.11.2
<|MERGE_RESOLUTION|>--- conflicted
+++ resolved
@@ -27,7 +27,6 @@
     NOTICE
     AUTHORS.rst
     CHANGELOG.rst
-    CODE_OF_CONDUCT.rst
 
 [options]
 package_dir =
@@ -38,11 +37,7 @@
 
 setup_requires = setuptools_scm[toml] >= 4
 
-<<<<<<< HEAD
 python_requires = >=3.8
-=======
-python_requires = >=3.7
->>>>>>> 81839209
 
 install_requires =
 
@@ -55,14 +50,10 @@
 testing =
     pytest >= 6, != 7.0.0
     pytest-xdist >= 2
-    aboutcode-toolkit >= 7.0.2
-    pycodestyle >= 2.8.0
-    twine
+    aboutcode-toolkit >= 6.0.0
     black
-    isort
 
 docs =
-    Sphinx>=5.0.2
-    sphinx-rtd-theme>=1.0.0
-    sphinx-reredirects >= 0.1.2
-    doc8>=0.11.2
+    Sphinx >= 3.3.1
+    sphinx-rtd-theme >= 0.5.0
+    doc8 >= 0.8.1